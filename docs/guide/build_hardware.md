# How to Build a Donkey V2

&nbsp;

* [Overview](build_hardware.md#overview)
* [Parts Needed](build_hardware.md#parts-needed)
* [Hardware:](build_hardware.md#hardware)
    * [Step 1: Print Parts](build_hardware.md#step-1-print-parts)
    * [Step 2: Clean up parts](build_hardware.md#step-2-clean-up-parts)
    * [Step 3: Assemble Top plate and Roll Cage](build_hardware.md#step-3-assemble-top-plate-and-roll-cage)
    * [Step 4: Connect Servo Shield to Raspberry Pi](build_hardware.md#step-4-connect-servo-shield-to-raspberry-pi)
    * [Step 5: Attach Raspberry Pi to 3D Printed bottom plate](build_hardware.md#step-5-attach-raspberry-pi-to-3d-printed-bottom-plate)
    * [Step 6: Attach Camera](build_hardware.md#step-6-attach-camera)
    * [Step 7: Put it all together](build_hardware.md#step-7-put-it-all-together)
 * [Software](install_software.md)

&nbsp;

## Overview

These are updated instructions from the 2017 article  [Make Magazine article](https://makezine.com/projects/build-autonomous-rc-car-raspberry-pi/).  The latest version of the software installation instructions are maintained in the [software instructions](install_software.md) section.   Be sure to follow those instructions after you've built your car.

## Choosing a Car
<<<<<<< HEAD
To get up and going with close to zero trial and error, use one of the supported cars.  The most common car is the Magnet, however, the Magnet is often out of stock.  The second choice is the Exceed Desert Monster.  It is almost identical to the Magnet, however it requires some adapters for the donkey plastics to work.  The Magnet and Exceed Desert Monster are the standard build cars because they are mostly plug and play, both have a brushed motor which makes training easier, they handle rough driving surfaces well and are inexpensive.  For more detail and other options, check out the [supported cars](supported_cars.md) page
=======
While the simplest path is to use the Magnet chassis which is best documented, however, the Magnet is often out of stock or may be undesirable for other reasons.  The second best car is the Exceed Desert Monster.  It is almost identical to the Magnet, however it requires some adapters for the donkey plastics to work.  The Magnet and Exceed Desert Monster are the standard build cars because they are mostly plug and play, both have a brushed motor which makes training easier, they handles rough driving surfaces well and is inexpensive.
For more detail and other options, follow the link to: [supported cars](/supported_cars.md)
>>>>>>> d2bb2a7b

![donkey](../assets/build_hardware/donkey.PNG)

&nbsp;
## Roll Your Own Car
Alternatively If you know RC or need something the standard Donkey does not support, you can roll your own.  Here is a quick reference to help you along the way.  [Roll Your Own](/roll_your_own.md)

## Parts Needed:

<<<<<<< HEAD
### Option 1: Simple path using the Donkey Store (US shipments only)
The intention of the Donkey Store is to make it easier and less expensive to build the Donkey Car.  Also it is worth noting The design of the parts out of the Donkey store is slightly improved over the standard build as it uses better parts that are only available in quantities or are harder to get.  The Donkey Store builds are open source like all others.  The Donkey Store is run by the original founders of donkey car and all profits are used to fund development of the donkey cars.  

| Part Description                                                                    | Link                                                                                  | Approximate Cost |
|-------------------------------------------------------------------------------------|---------------------------------------------------------------------------------------|------------------|
| Magnet Car or Exceed Desert Monster                                                                       | Magnet: [Blue](https://www.amazon.com/gp/product/9269803775/?tag=donkeycar-20), [Red](http://amzn.to/2EIC1CF) Desert Monster&ast;: [Blue](http://amzn.to/2HLXJmc),  [Red](http://amzn.to/2pnIitV)                                       | $92              |
| USB Battery with microUSB cable (any battery capable of 2A 5V output is sufficient) | [Anker 6700 mAh](http://amzn.to/2ptshm0)                                           | $17              |
| Raspberry Pi 3                                                                      | [amazon.com/gp/product/B01CD5VC92](https://www.amazon.com/gp/product/B01CD5VC92?tag=donkeycar-20)                                          | $38              |
| MicroSD Card (many will work, I like this one because it boots quickly)             | [amazon.com/gp/product/B01HU3Q6F2](https://www.amazon.com/gp/product/B01HU3Q6F2?tag=donkeycar-20)                                         | $18.99           |
| Wide Angle Raspberry Pi Camera                                                      | [Donkey Store ](https://squareup.com/store/donkeycar/item/wide-angle-raspberry-pi-camera-for-donkey)                                         | $25              |
| Servo Driver PCA 9685 (includes Jumpers)                                                              | [Donkey Store](https://squareup.com/store/donkeycar/item/servo-driver-pca-with-jumper-cables)                                          | $10           |
| 3D Printed roll cage and top plate (Includes Screws)                                                 | [Donkey Store](https://squareup.com/store/donkeycar)  | $45 &ast;&ast;                |
=======
Below is list of the parts needed to make a Donkey based on the Magnet.  If you want to build the Exceed Desert Monster,
details are provided at [supported cars](/supported_cars.md).  Some of these parts are only sold in large quantities or are hard to get, so we have offered them in the [Donkey Store](https://squareup.com/store/donkeycar) for less money and more conveniently.

| Part Description                                                                    | Link                                                                                  | Approximate Cost |
|-------------------------------------------------------------------------------------|---------------------------------------------------------------------------------------|------------------|
| Magnet Car or alternative                                                                        | [Blue](https://www.amazon.com/gp/product/9269803775/?tag=donkeycar-20), [Red](http://amzn.to/2EIC1CF), [Sava](https://www.nitrorcx.com/51c853-savablue-24-ghz.html)                                         | $92              |
| M2x6 screws (4)                                                                     | [mcmaster.com/#91292a831/=177k4rp](https://www.mcmaster.com/#91292a831/=177k4rp)                                          | $6.38 &ast;          |
| M2.5x12 screws (8)                                                                  | [mcmaster.com/#91292a016/=177k574](https://www.mcmaster.com/#91292a016/=177k574)                                          | $4.80 &ast;          |
| M2.5 nuts (8)                                                                       | [mcmaster.com/#91828a113/=177k7ex](https://www.mcmaster.com/#91828a113/=177k7ex)                                          | $5.64 &ast;          |
| M2.5 washers (8)                                                                    | [mcmaster.com/#93475a196/=177k7x6](https://www.mcmaster.com/#93475a196/=177k7x6)                                          | $1.58 &ast;          |
| USB Battery with microUSB cable (any battery capable of 2A 5V output is sufficient) | [Anker 6700 mAh](http://amzn.to/2ptshm0)                                           | $17              |
| Raspberry Pi 3                                                                      | [amazon.com/gp/product/B01CD5VC92](https://www.amazon.com/gp/product/B01CD5VC92?tag=donkeycar-20)                                          | $38              |
| MicroSD Card (many will work, I like this one because it boots quickly)             | [amazon.com/gp/product/B01HU3Q6F2](https://www.amazon.com/gp/product/B01HU3Q6F2?tag=donkeycar-20)                                         | $18.99           |
| Wide Angle Raspberry Pi Camera                                                      | [amazon.com/gp/product/B00N1YJKFS](https://www.amazon.com/gp/product/B00N1YJKFS?tag=donkeycar-20)                                         | $25              |
| Female to Female Jumper Wire                                                        | [amazon.com/gp/product/B010L30SE8](https://www.amazon.com/gp/product/B010L30SE8?tag=donkeycar-20)                                          | $7 &ast;             |
| Servo Driver PCA 9685                                                               | [amazon.com/gp/product/B014KTSMLA](https://www.amazon.com/gp/product/B014KTSMLA?tag=donkeycar-20)                                          | $12 &ast;&ast;           |
| 3D Printed roll cage and top plate.                                                 | Purchase: [Donkey Store](https://squareup.com/store/donkeycar) Files: [thingiverse.com/thing:2260575](http://www.thingiverse.com/thing:2260575) | $45 &ast;&ast;&ast;                |
>>>>>>> d2bb2a7b

&ast; If you buy the desert monster you also need adapters which can be purchased [here](https://squareup.com/store/donkeycar/item/adapters-for-desert-monster)

&ast;&ast; If you want to print your own Donkey you can buy the PT screw set at this [link](https://squareup.com/store/donkeycar/item/plastic-thread-forming-screw-pack)

<<<<<<< HEAD
### Option 2:Bottoms Up Build
If you want to buy the parts yourself, want to customize your donkey or live out to of the US, you may want to choose the bottoms up build.  

| Part Description                                                                    | Link                                                                                  | Approximate Cost |
|-------------------------------------------------------------------------------------|---------------------------------------------------------------------------------------|------------------|
| Magnet Car or alternative                                                                        | [Blue](https://www.amazon.com/gp/product/9269803775/?tag=donkeycar-20), [Red](http://amzn.to/2EIC1CF)                                         | $92              |
| M2x6 screws (4)                                                                     | [mcmaster.com/#91292a831/=177k4rp](https://www.mcmaster.com/#91292a831/=177k4rp)                                          | $6.38 &ast;          |
| M2.5x12 screws (8)                                                                  | [mcmaster.com/#91292a016/=177k574](https://www.mcmaster.com/#91292a016/=177k574)                                          | $4.80 &ast;          |
| M2.5 nuts (8)                                                                       | [mcmaster.com/#91828a113/=177k7ex](https://www.mcmaster.com/#91828a113/=177k7ex)                                          | $5.64 &ast;          |
| M2.5 washers (8)                                                                    | [mcmaster.com/#93475a196/=177k7x6](https://www.mcmaster.com/#93475a196/=177k7x6)                                          | $1.58 &ast;          |
| USB Battery with microUSB cable (any battery capable of 2A 5V output is sufficient) | [Anker 6700 mAh](http://amzn.to/2ptshm0)                                           | $17              |
| Raspberry Pi 3                                                                      | [amazon.com/gp/product/B01CD5VC92](https://www.amazon.com/gp/product/B01CD5VC92?tag=donkeycar-20)                                          | $38              |
| MicroSD Card (many will work, I like this one because it boots quickly)             | [amazon.com/gp/product/B01HU3Q6F2](https://www.amazon.com/gp/product/B01HU3Q6F2?tag=donkeycar-20)                                         | $18.99           |
| Wide Angle Raspberry Pi Camera                                                      | [amazon.com/gp/product/B00N1YJKFS](https://www.amazon.com/gp/product/B00N1YJKFS?tag=donkeycar-20)                                         | $25              |
| Female to Female Jumper Wire                                                        | [amazon.com/gp/product/B010L30SE8](https://www.amazon.com/gp/product/B010L30SE8?tag=donkeycar-20)                                          | $7 &ast;             |
| Servo Driver PCA 9685                                                               | [amazon.com/gp/product/B014KTSMLA](https://www.amazon.com/gp/product/B014KTSMLA?tag=donkeycar-20)                                          | $12 &ast;&ast;           |
| 3D Printed roll cage and top plate.                                                 | Purchase: [Donkey Store](https://squareup.com/store/donkeycar) Files: [thingiverse.com/thing:2260575](http://www.thingiverse.com/thing:2260575) | $45                 |



&ast; These components come in minimum quantities much higher than is necessary for a vehicle.  If you get with friends to build several the total cost of the car will be $20 cheaper.  

&ast;&ast; This component can be purchased from Ali Express for ~2 if you can wait the 15-45 days for shipping.
=======
&ast; These components come in minimum quantities much higher than is necessary for a vehicle.  If you get with friends to build several the total cost of the car will be $20 cheaper.  

&ast;&ast; This component can be purchased from Ali Express for ~2 if you can wait the 15-45 days for shipping.

&ast;&ast;&ast; If you have a printer or have access to one, print the part.  If you are in the US, You can buy one from Adam  (one of the original donkey creators) and he will print and ship to you at a fraction of the cost of Shapeways.
>>>>>>> d2bb2a7b


&nbsp;


### Optional Upgrades
* **LiPo Battery and Accessories:** LiPo batteries have significantly better energy density and have a better dropoff curve.  See below (courtesy of Traxxas).

![donkey](../assets/build_hardware/traxxas.PNG)

| Part Description                                      | Link                                                              | Approximate Cost |
|-------------------------------------------------------|-------------------------------------------------------------------|------------------|
| LiPo Battery                                          | [hobbyking.com/en_us/turnigy-1800mah-2s-20c-lipo-pack.html](https://hobbyking.com/en_us/turnigy-1800mah-2s-20c-lipo-pack.html) or [amazon.com/gp/product/B0072AERBE/](https://www.amazon.com/gp/product/B0072AERBE/) | $8.94 to $~17           |
| Lipo Charger (takes 1hr to charge the above battery)  | [amazon.com/gp/product/B00XU4ZR06](https://www.amazon.com/gp/product/B00XU4ZR06?tag=donkeycar-20)                                               | $13              |
| Lipo Battery Case (to prevent damage if they explode) | [amazon.com/gp/product/B00T01LLP8](https://www.amazon.com/gp/product/B00T01LLP8?tag=donkeycar-20)                                               | $8               |



&nbsp;

## Hardware
### Step 1: Print Parts

If you do not have a 3D Printer, you can order parts from [Donkey Store](https://squareup.com/store/donkeycar), [Shapeways](https://www.shapeways.com/) or [3dHubs](https://www.3dhubs.com/).  I printed parts in black PLA, with 2mm layer height and no supports.  The top roll bar is designed to be printed upside down.   

I printed parts in black PLA, with .3mm layer height with a .5mm nozzle and no supports.  The top roll bar is designed to be printed upside down.  


&nbsp;
### Step 2: Clean up parts
Almost all 3D Printed parts will need clean up.  Re-drill holes, and clean up excess plastic.

![donkey](../assets/build_hardware/2a.PNG)

In particular, clean up the slots in the side of the roll bar, as shown in the picture below:

![donkey](../assets/build_hardware/2b.PNG)


&nbsp;
### Step 3: Assemble Top plate and Roll Cage
Slide the nut into the slot in the side of the roll cage.  This is not particularly easy.  You may need to clean out the hole again and use a small screwdriver to push the screw in such that it lines up with the hole in the bottom of the roll cage.

![donkey](../assets/build_hardware/3a.PNG)


Once you have slid the nut in, you can attach the bottom plate.  Once again, this may be tricky.  I use the small screwdriver to push against the nut to keep it from spinning in the slot.  Good news: you should never have to do this again.

![donkey](../assets/build_hardware/3b.PNG)

&nbsp;
### Step 4: Connect Servo Shield to Raspberry Pi.
You could do this after attaching the Raspberry Pi to the bottom plate, I just think it is easier to see the parts when they are laying on the workbench.  Connect the parts as you see below:

![donkey](../assets/build_hardware/4a.PNG)

For reference, below is the Raspberry Pi Pinout for reference.  You will notice we connect to 3.3v, the two I2C pins (SDA and SCL) and ground:

![donkey](../assets/build_hardware/4b.PNG)

&nbsp;
### Step 5: Attach Raspberry Pi to 3D Printed bottom plate.  
Before you start, now is a good time to insert the already flashed SD card and bench test the electronics.  Once that is done, attaching the Raspberry Pi and Servo is as simple as running screws through the board into the screw bosses on the top plate.  The M2.5x12mm screws should be the perfect length to go through the board, the plastic and still have room for a washer.  The “cap” part of the screw should be facing up and the nut should be on the bottom of the top plate.  The ethernet and USB ports should face forward.  This is important as it gives you access to the SD card and makes the camera ribbon cable line up properly.

Attach the USB battery to the underside of the printed bottom plate using cable ties or velcro.

![donkey](../assets/build_hardware/5ab.PNG)


&nbsp;
### Step 6: Attach Camera
Attaching the camera is a little tricky, the M2 screws can be screwed into the plastic but it is a little hard.  I recommend drilling the holes out with a 1.5mm bit (1/16th bit in Imperial land) then pre threading them with the screws before putting the camera on. It is only necessary to put two screws in. 

>Sometimes using the two top screw holes can result in a short. Put screws in the bottom two holes.

Before using the car, remove the plastic film from the camera lens.

![donkey](../assets/build_hardware/6a.PNG)


It is easy to put the camera cable in the wrong way so look at these photos and make sure the cable is put in properly.  There are loads of tutorials on youtube if you are not used to this.

![donkey](../assets/build_hardware/6b.PNG)


&nbsp;
### Step 7: Put it all together
*** Note if you have a Desert Monster Chassis see 7B section below ***
The final steps are straightforward.  First attach the roll bar assembly to the car.  This is done using the same pins that came with the vehicle.  

![donkey](../assets/build_hardware/7a.PNG)

Second run the servo cables up to the car.  The throttle cable runs to channel 0 on the servo controller and steering is channel 1.

![donkey](../assets/build_hardware/7b.PNG)

Now you are done with the hardware!!

### Step 7b: Attach Adapters (Desert Monster only)

The Desert monster does not have the same set up for holding the body on the car and needs two adapters mentioned above.  To attach the adapters you must first remove the existing adapter from the chassis and screw on the custom adapter with the same screws as is shown in this photo:

![adapter](../assets/build_hardware/Desert_Monster_adapter.PNG)

Once this is done, go back to step 7

&nbsp;
## Software
Congrats!  Now to get your get your car moving, see the [software instructions](install_software.md) section.

![donkey](../assets/build_hardware/donkey2.PNG)


> We are a participant in the Amazon Services LLC Associates Program, an affiliate advertising program designed to provide a means for us to earn fees by linking to Amazon.com and affiliated sites.<|MERGE_RESOLUTION|>--- conflicted
+++ resolved
@@ -21,12 +21,9 @@
 These are updated instructions from the 2017 article  [Make Magazine article](https://makezine.com/projects/build-autonomous-rc-car-raspberry-pi/).  The latest version of the software installation instructions are maintained in the [software instructions](install_software.md) section.   Be sure to follow those instructions after you've built your car.
 
 ## Choosing a Car
-<<<<<<< HEAD
-To get up and going with close to zero trial and error, use one of the supported cars.  The most common car is the Magnet, however, the Magnet is often out of stock.  The second choice is the Exceed Desert Monster.  It is almost identical to the Magnet, however it requires some adapters for the donkey plastics to work.  The Magnet and Exceed Desert Monster are the standard build cars because they are mostly plug and play, both have a brushed motor which makes training easier, they handle rough driving surfaces well and are inexpensive.  For more detail and other options, check out the [supported cars](supported_cars.md) page
-=======
 While the simplest path is to use the Magnet chassis which is best documented, however, the Magnet is often out of stock or may be undesirable for other reasons.  The second best car is the Exceed Desert Monster.  It is almost identical to the Magnet, however it requires some adapters for the donkey plastics to work.  The Magnet and Exceed Desert Monster are the standard build cars because they are mostly plug and play, both have a brushed motor which makes training easier, they handles rough driving surfaces well and is inexpensive.
 For more detail and other options, follow the link to: [supported cars](/supported_cars.md)
->>>>>>> d2bb2a7b
+
 
 ![donkey](../assets/build_hardware/donkey.PNG)
 
@@ -36,7 +33,7 @@
 
 ## Parts Needed:
 
-<<<<<<< HEAD
+
 ### Option 1: Simple path using the Donkey Store (US shipments only)
 The intention of the Donkey Store is to make it easier and less expensive to build the Donkey Car.  Also it is worth noting The design of the parts out of the Donkey store is slightly improved over the standard build as it uses better parts that are only available in quantities or are harder to get.  The Donkey Store builds are open source like all others.  The Donkey Store is run by the original founders of donkey car and all profits are used to fund development of the donkey cars.  
 
@@ -49,31 +46,12 @@
 | Wide Angle Raspberry Pi Camera                                                      | [Donkey Store ](https://squareup.com/store/donkeycar/item/wide-angle-raspberry-pi-camera-for-donkey)                                         | $25              |
 | Servo Driver PCA 9685 (includes Jumpers)                                                              | [Donkey Store](https://squareup.com/store/donkeycar/item/servo-driver-pca-with-jumper-cables)                                          | $10           |
 | 3D Printed roll cage and top plate (Includes Screws)                                                 | [Donkey Store](https://squareup.com/store/donkeycar)  | $45 &ast;&ast;                |
-=======
-Below is list of the parts needed to make a Donkey based on the Magnet.  If you want to build the Exceed Desert Monster,
-details are provided at [supported cars](/supported_cars.md).  Some of these parts are only sold in large quantities or are hard to get, so we have offered them in the [Donkey Store](https://squareup.com/store/donkeycar) for less money and more conveniently.
-
-| Part Description                                                                    | Link                                                                                  | Approximate Cost |
-|-------------------------------------------------------------------------------------|---------------------------------------------------------------------------------------|------------------|
-| Magnet Car or alternative                                                                        | [Blue](https://www.amazon.com/gp/product/9269803775/?tag=donkeycar-20), [Red](http://amzn.to/2EIC1CF), [Sava](https://www.nitrorcx.com/51c853-savablue-24-ghz.html)                                         | $92              |
-| M2x6 screws (4)                                                                     | [mcmaster.com/#91292a831/=177k4rp](https://www.mcmaster.com/#91292a831/=177k4rp)                                          | $6.38 &ast;          |
-| M2.5x12 screws (8)                                                                  | [mcmaster.com/#91292a016/=177k574](https://www.mcmaster.com/#91292a016/=177k574)                                          | $4.80 &ast;          |
-| M2.5 nuts (8)                                                                       | [mcmaster.com/#91828a113/=177k7ex](https://www.mcmaster.com/#91828a113/=177k7ex)                                          | $5.64 &ast;          |
-| M2.5 washers (8)                                                                    | [mcmaster.com/#93475a196/=177k7x6](https://www.mcmaster.com/#93475a196/=177k7x6)                                          | $1.58 &ast;          |
-| USB Battery with microUSB cable (any battery capable of 2A 5V output is sufficient) | [Anker 6700 mAh](http://amzn.to/2ptshm0)                                           | $17              |
-| Raspberry Pi 3                                                                      | [amazon.com/gp/product/B01CD5VC92](https://www.amazon.com/gp/product/B01CD5VC92?tag=donkeycar-20)                                          | $38              |
-| MicroSD Card (many will work, I like this one because it boots quickly)             | [amazon.com/gp/product/B01HU3Q6F2](https://www.amazon.com/gp/product/B01HU3Q6F2?tag=donkeycar-20)                                         | $18.99           |
-| Wide Angle Raspberry Pi Camera                                                      | [amazon.com/gp/product/B00N1YJKFS](https://www.amazon.com/gp/product/B00N1YJKFS?tag=donkeycar-20)                                         | $25              |
-| Female to Female Jumper Wire                                                        | [amazon.com/gp/product/B010L30SE8](https://www.amazon.com/gp/product/B010L30SE8?tag=donkeycar-20)                                          | $7 &ast;             |
-| Servo Driver PCA 9685                                                               | [amazon.com/gp/product/B014KTSMLA](https://www.amazon.com/gp/product/B014KTSMLA?tag=donkeycar-20)                                          | $12 &ast;&ast;           |
-| 3D Printed roll cage and top plate.                                                 | Purchase: [Donkey Store](https://squareup.com/store/donkeycar) Files: [thingiverse.com/thing:2260575](http://www.thingiverse.com/thing:2260575) | $45 &ast;&ast;&ast;                |
->>>>>>> d2bb2a7b
 
 &ast; If you buy the desert monster you also need adapters which can be purchased [here](https://squareup.com/store/donkeycar/item/adapters-for-desert-monster)
 
 &ast;&ast; If you want to print your own Donkey you can buy the PT screw set at this [link](https://squareup.com/store/donkeycar/item/plastic-thread-forming-screw-pack)
 
-<<<<<<< HEAD
+
 ### Option 2:Bottoms Up Build
 If you want to buy the parts yourself, want to customize your donkey or live out to of the US, you may want to choose the bottoms up build.  
 
@@ -97,14 +75,6 @@
 &ast; These components come in minimum quantities much higher than is necessary for a vehicle.  If you get with friends to build several the total cost of the car will be $20 cheaper.  
 
 &ast;&ast; This component can be purchased from Ali Express for ~2 if you can wait the 15-45 days for shipping.
-=======
-&ast; These components come in minimum quantities much higher than is necessary for a vehicle.  If you get with friends to build several the total cost of the car will be $20 cheaper.  
-
-&ast;&ast; This component can be purchased from Ali Express for ~2 if you can wait the 15-45 days for shipping.
-
-&ast;&ast;&ast; If you have a printer or have access to one, print the part.  If you are in the US, You can buy one from Adam  (one of the original donkey creators) and he will print and ship to you at a fraction of the cost of Shapeways.
->>>>>>> d2bb2a7b
-
 
 &nbsp;
 
@@ -175,7 +145,7 @@
 
 &nbsp;
 ### Step 6: Attach Camera
-Attaching the camera is a little tricky, the M2 screws can be screwed into the plastic but it is a little hard.  I recommend drilling the holes out with a 1.5mm bit (1/16th bit in Imperial land) then pre threading them with the screws before putting the camera on. It is only necessary to put two screws in. 
+Attaching the camera is a little tricky, the M2 screws can be screwed into the plastic but it is a little hard.  I recommend drilling the holes out with a 1.5mm bit (1/16th bit in Imperial land) then pre threading them with the screws before putting the camera on. It is only necessary to put two screws in.
 
 >Sometimes using the two top screw holes can result in a short. Put screws in the bottom two holes.
 
