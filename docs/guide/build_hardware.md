# How to Build a Donkey V2

&nbsp;

* [Overview](build_hardware.md#overview)
* [Parts Needed](build_hardware.md#parts-needed)
* [Hardware:](build_hardware.md#hardware)
    * [Step 1: Print Parts](build_hardware.md#step-1-print-parts)
    * [Step 2: Clean up parts](build_hardware.md#step-2-clean-up-parts)
    * [Step 3: Assemble Top plate and Roll Cage](build_hardware.md#step-3-assemble-top-plate-and-roll-cage)
    * [Step 4: Connect Servo Shield to Raspberry Pi](build_hardware.md#step-4-connect-servo-shield-to-raspberry-pi)
    * [Step 5: Attach Raspberry Pi to 3D Printed bottom plate](build_hardware.md#step-5-attach-raspberry-pi-to-3d-printed-bottom-plate)
    * [Step 6: Attach Camera](build_hardware.md#step-6-attach-camera)
    * [Step 7: Put it all together](build_hardware.md#step-7-put-it-all-together)
 * [Software](install_software.md)

&nbsp;

## Overview

These are updated instructions from the 2017 article  [Make Magazine article](https://makezine.com/projects/build-autonomous-rc-car-raspberry-pi/).  The latest version of the software installation instructions are maintained in the [software instructions](install_software.md) section.   Be sure to follow those instructions after you've built your car.

## Choosing a Car
There are 4 fully supported chassis all made under the "Exceed" Brand:

*  Exceed Magnet [Blue](https://www.amazon.com/gp/product/9269803775/?tag=donkeycar-20), [Red](http://amzn.to/2EIC1CF)
*  Exceed Desert Monster [Blue](http://amzn.to/2HLXJmc),  [Red](http://amzn.to/2pnIitV)
*  Exceed Short Course Truck  [Blue](https://amzn.to/2KsYF1e),  [Red](https://amzn.to/2rdtQ8z)
*  Exceed Blaze [Hyper Blue](https://amzn.to/2rf4MgS), [Yellow](https://amzn.to/2jlf3EA)

These cars are electrically identical but have different tires, mounting and other details.  It is worth noting that the Desert Monster, Short Course Truck and Blaze all require adapters which can be easily printed or purchased from the donkey store.  These are the standard build cars because they are mostly plug and play, both have a brushed motor which makes training easier, they handle rough driving surfaces well and are inexpensive.
For more detail and other options, follow the link to: [supported cars](/supported_cars.md)

Here is a [video](https://youtu.be/UucnCmCAGTI) overview of the different cars and how to assemble them.

![donkey](../assets/build_hardware/donkey.PNG)

&nbsp;
## Roll Your Own Car
Alternatively If you know RC or need something the standard Donkey does not support, you can roll your own.  Here is a quick reference to help you along the way.  [Roll Your Own](/roll_your_own.md)

## Parts Needed:


<<<<<<< HEAD
### Option 1: Simple path using the Donkey Store (US shipments only)
The intention of the Donkey Store is to make it easier and less expensive to build the Donkey Car.  Also it is worth noting The design of the parts out of the Donkey store is slightly improved over the standard build as it uses better parts that are only available in quantities or are harder to get.  The Donkey Store builds are open source like all others.  The Donkey Store is run by the original founders of donkey car and all profits are used to fund development of the donkey cars.
=======
### Option 1: Simple path using the Donkey Store
If you are in the US, you can use the Donkeystore.  The intention of the Donkey Store is to make it easier and less expensive to build the Donkey Car.  The Donkey Store is run by the original founders of donkey car and all profits are used to fund development of the donkey cars.  Also it is worth noting the design of the parts out of the Donkey store is slightly improved over the standard build as it uses better parts that are only available in large quantities or are harder to get.  The Donkey Store builds are open source like all others.   

If you are in Asia, the DIYRobocars community in Hong Kong also sells car kits at [Robocar Store](https://www.robocarstore.com/products/donkey-car-starter-kit).  They pay Royalties to support the R&D efforts of this project.  
>>>>>>> dab45ad0

| Part Description                                                                    | Link                                                                                  | Approximate Cost |
|-------------------------------------------------------------------------------------|---------------------------------------------------------------------------------------|------------------|
| Exceed Magnet, Desert Monster, Blaze, or Short Course Truck                                                                       | See links above                                     | ~$90              |
| USB Battery with microUSB cable (any battery capable of 2A 5V output is sufficient) | [Anker 6700 mAh](http://amzn.to/2ptshm0)                                           | $17              |
| Raspberry Pi 3                                                                      | [amazon.com/gp/product/B01CD5VC92](https://www.amazon.com/gp/product/B01CD5VC92?tag=donkeycar-20)                                          | $38              |
| MicroSD Card (many will work, I like this one because it boots quickly)             | [amazon.com/gp/product/B01HU3Q6F2](https://www.amazon.com/gp/product/B01HU3Q6F2?tag=donkeycar-20)                                         | $18.99           |
| Donkey Partial Kit                                                      | [Magnet] ](https://squareup.com/store/donkeycar/item/magnet-partial-kit) or [Desert Monster, SCT, Blaze](https://squareup.com/store/donkeycar/item/desert-monster-short-course-truck-or-blaze-partial-kit)                                         | $85 or $92              |


### Option 2:Bottoms Up Build
If you want to buy the parts yourself, want to customize your donkey or live out to of the US, you may want to choose the bottoms up build.

| Part Description                                                                    | Link                                                                                  | Approximate Cost |
|-------------------------------------------------------------------------------------|---------------------------------------------------------------------------------------|------------------|
| Magnet Car or alternative                                                                        | [Blue](https://www.amazon.com/gp/product/9269803775/?tag=donkeycar-20), [Red](http://amzn.to/2EIC1CF)                                         | $92              |
| M2x6 screws (4)                                                                     | [mcmaster.com/#91292a831/=177k4rp](https://www.mcmaster.com/#91292a831/=177k4rp)                                          | $6.38 &ast;          |
| M2.5x12 screws (8)                                                                  | [mcmaster.com/#91292a016/=177k574](https://www.mcmaster.com/#91292a016/=177k574)                                          | $4.80 &ast;          |
| M2.5 nuts (8)                                                                       | [mcmaster.com/#91828a113/=177k7ex](https://www.mcmaster.com/#91828a113/=177k7ex)                                          | $5.64 &ast;          |
| M2.5 washers (8)                                                                    | [mcmaster.com/#93475a196/=177k7x6](https://www.mcmaster.com/#93475a196/=177k7x6)                                          | $1.58 &ast;          |
| USB Battery with microUSB cable (any battery capable of 2A 5V output is sufficient) | [Anker 6700 mAh](http://amzn.to/2ptshm0)                                           | $17              |
| Raspberry Pi 3                                                                      | [amazon.com/gp/product/B01CD5VC92](https://www.amazon.com/gp/product/B01CD5VC92?tag=donkeycar-20)                                          | $38              |
| MicroSD Card (many will work, I like this one because it boots quickly)             | [amazon.com/gp/product/B01HU3Q6F2](https://www.amazon.com/gp/product/B01HU3Q6F2?tag=donkeycar-20)                                         | $18.99           |
| Wide Angle Raspberry Pi Camera                                                      | [amazon.com/gp/product/B00N1YJKFS](https://www.amazon.com/gp/product/B00N1YJKFS?tag=donkeycar-20)                                         | $25              |
| Female to Female Jumper Wire                                                        | [amazon.com/gp/product/B010L30SE8](https://www.amazon.com/gp/product/B010L30SE8?tag=donkeycar-20)                                          | $7 &ast;             |
| Servo Driver PCA 9685                                                               | [amazon.com/gp/product/B014KTSMLA](https://www.amazon.com/gp/product/B014KTSMLA?tag=donkeycar-20)                                          | $12 &ast;&ast;           |
| 3D Printed roll cage and top plate.                                                 | Purchase: [Donkey Store](https://squareup.com/store/donkeycar) Files: [thingiverse.com/thing:2260575](http://www.thingiverse.com/thing:2260575) | $45                 |



&ast; These components come in minimum quantities much higher than is necessary for a vehicle.  If you get with friends to build several the total cost of the car will be $20 cheaper.

&ast;&ast; This component can be purchased from Ali Express for ~2 if you can wait the 15-45 days for shipping.

&nbsp;


### Optional Upgrades
* **LiPo Battery and Accessories:** LiPo batteries have significantly better energy density and have a better dropoff curve.  See below (courtesy of Traxxas).

![donkey](../assets/build_hardware/traxxas.PNG)

| Part Description                                      | Link                                                              | Approximate Cost |
|-------------------------------------------------------|-------------------------------------------------------------------|------------------|
| LiPo Battery                                          | [hobbyking.com/en_us/turnigy-1800mah-2s-20c-lipo-pack.html](https://hobbyking.com/en_us/turnigy-1800mah-2s-20c-lipo-pack.html) or [amazon.com/gp/product/B0072AERBE/](https://www.amazon.com/gp/product/B0072AERBE/) | $8.94 to $~17           |
| Lipo Charger (takes 1hr to charge the above battery)  | [amazon.com/gp/product/B00XU4ZR06](https://www.amazon.com/gp/product/B00XU4ZR06?tag=donkeycar-20)                                               | $13              |
| Lipo Battery Case (to prevent damage if they explode) | [amazon.com/gp/product/B00T01LLP8](https://www.amazon.com/gp/product/B00T01LLP8?tag=donkeycar-20)                                               | $8               |



&nbsp;

## Hardware
If you purchased parts from the Donkey Car Store, skip to step 3.
### Step 1: Print Parts

If you do not have a 3D Printer, you can order parts from [Donkey Store](https://squareup.com/store/donkeycar), [Shapeways](https://www.shapeways.com/) or [3dHubs](https://www.3dhubs.com/).  I printed parts in black PLA, with 2mm layer height and no supports.  The top roll bar is designed to be printed upside down.   Remember that you need to print the adapters unless you have a "Magnet"

I printed parts in black PLA, with .3mm layer height with a .5mm nozzle and no supports.  The top roll bar is designed to be printed upside down.


&nbsp;
### Step 2: Clean up parts
Almost all 3D Printed parts will need clean up.  Re-drill holes, and clean up excess plastic.

![donkey](../assets/build_hardware/2a.PNG)

In particular, clean up the slots in the side of the roll bar, as shown in the picture below:

![donkey](../assets/build_hardware/2b.PNG)


&nbsp;
### Step 3: Assemble Top plate and Roll Cage
If you have an Exceed Short Course Truck, Blaze or Desert Monster watch this [video](https://youtu.be/UucnCmCAGTI)

Slide the nut into the slot in the side of the roll cage.  This is not particularly easy.  You may need to clean out the hole again and use a small screwdriver to push the screw in such that it lines up with the hole in the bottom of the roll cage.

![donkey](../assets/build_hardware/3a.PNG)


Once you have slid the nut in, you can attach the bottom plate.  Once again, this may be tricky.  I use the small screwdriver to push against the nut to keep it from spinning in the slot.  Good news: you should never have to do this again.

![donkey](../assets/build_hardware/3b.PNG)

&nbsp;
### Step 4: Connect Servo Shield to Raspberry Pi.
You could do this after attaching the Raspberry Pi to the bottom plate, I just think it is easier to see the parts when they are laying on the workbench.  Connect the parts as you see below:

![donkey](../assets/build_hardware/4a.PNG)

For reference, below is the Raspberry Pi Pinout for reference.  You will notice we connect to 3.3v, the two I2C pins (SDA and SCL) and ground:

![donkey](../assets/build_hardware/4b.PNG)

&nbsp;
### Step 5: Attach Raspberry Pi to 3D Printed bottom plate.
Before you start, now is a good time to insert the already flashed SD card and bench test the electronics.  Once that is done, attaching the Raspberry Pi and Servo is as simple as running screws through the board into the screw bosses on the top plate.  The M2.5x12mm screws should be the perfect length to go through the board, the plastic and still have room for a washer.  The “cap” part of the screw should be facing up and the nut should be on the bottom of the top plate.  The ethernet and USB ports should face forward.  This is important as it gives you access to the SD card and makes the camera ribbon cable line up properly.

Attach the USB battery to the underside of the printed bottom plate using cable ties or velcro.

![donkey](../assets/build_hardware/5ab.PNG)


&nbsp;
### Step 6: Attach Camera
Attaching the camera is a little tricky, the M2 screws can be screwed into the plastic but it is a little hard.  I recommend drilling the holes out with a 1.5mm bit (1/16th bit in Imperial land) then pre threading them with the screws before putting the camera on. It is only necessary to put two screws in.

>Sometimes using the two top screw holes can result in a short. Put screws in the bottom two holes.

Before using the car, remove the plastic film from the camera lens.

![donkey](../assets/build_hardware/6a.PNG)


It is easy to put the camera cable in the wrong way so look at these photos and make sure the cable is put in properly.  There are loads of tutorials on youtube if you are not used to this.

![donkey](../assets/build_hardware/6b.PNG)


&nbsp;
### Step 7: Put it all together
*** Note if you have a Desert Monster Chassis see 7B section below ***
The final steps are straightforward.  First attach the roll bar assembly to the car.  This is done using the same pins that came with the vehicle.

![donkey](../assets/build_hardware/7a.PNG)

Second run the servo cables up to the car.  The throttle cable runs to channel 0 on the servo controller and steering is channel 1.

![donkey](../assets/build_hardware/7b.PNG)

Now you are done with the hardware!!

### Step 7b: Attach Adapters (Desert Monster only)

The Desert monster does not have the same set up for holding the body on the car and needs two adapters mentioned above.  To attach the adapters you must first remove the existing adapter from the chassis and screw on the custom adapter with the same screws as is shown in this photo:

![adapter](../assets/build_hardware/Desert_Monster_adapter.PNG)

Once this is done, go back to step 7

&nbsp;
## Software
Congrats!  Now to get your get your car moving, see the [software instructions](install_software.md) section.

![donkey](../assets/build_hardware/donkey2.PNG)


> We are a participant in the Amazon Services LLC Associates Program, an affiliate advertising program designed to provide a means for us to earn fees by linking to Amazon.com and affiliated sites.<|MERGE_RESOLUTION|>--- conflicted
+++ resolved
@@ -42,15 +42,10 @@
 ## Parts Needed:
 
 
-<<<<<<< HEAD
-### Option 1: Simple path using the Donkey Store (US shipments only)
-The intention of the Donkey Store is to make it easier and less expensive to build the Donkey Car.  Also it is worth noting The design of the parts out of the Donkey store is slightly improved over the standard build as it uses better parts that are only available in quantities or are harder to get.  The Donkey Store builds are open source like all others.  The Donkey Store is run by the original founders of donkey car and all profits are used to fund development of the donkey cars.
-=======
 ### Option 1: Simple path using the Donkey Store
 If you are in the US, you can use the Donkeystore.  The intention of the Donkey Store is to make it easier and less expensive to build the Donkey Car.  The Donkey Store is run by the original founders of donkey car and all profits are used to fund development of the donkey cars.  Also it is worth noting the design of the parts out of the Donkey store is slightly improved over the standard build as it uses better parts that are only available in large quantities or are harder to get.  The Donkey Store builds are open source like all others.   
 
 If you are in Asia, the DIYRobocars community in Hong Kong also sells car kits at [Robocar Store](https://www.robocarstore.com/products/donkey-car-starter-kit).  They pay Royalties to support the R&D efforts of this project.  
->>>>>>> dab45ad0
 
 | Part Description                                                                    | Link                                                                                  | Approximate Cost |
 |-------------------------------------------------------------------------------------|---------------------------------------------------------------------------------------|------------------|
@@ -62,7 +57,7 @@
 
 
 ### Option 2:Bottoms Up Build
-If you want to buy the parts yourself, want to customize your donkey or live out to of the US, you may want to choose the bottoms up build.
+If you want to buy the parts yourself, want to customize your donkey or live out to of the US, you may want to choose the bottoms up build.  
 
 | Part Description                                                                    | Link                                                                                  | Approximate Cost |
 |-------------------------------------------------------------------------------------|---------------------------------------------------------------------------------------|------------------|
@@ -81,7 +76,7 @@
 
 
 
-&ast; These components come in minimum quantities much higher than is necessary for a vehicle.  If you get with friends to build several the total cost of the car will be $20 cheaper.
+&ast; These components come in minimum quantities much higher than is necessary for a vehicle.  If you get with friends to build several the total cost of the car will be $20 cheaper.  
 
 &ast;&ast; This component can be purchased from Ali Express for ~2 if you can wait the 15-45 days for shipping.
 
@@ -109,7 +104,7 @@
 
 If you do not have a 3D Printer, you can order parts from [Donkey Store](https://squareup.com/store/donkeycar), [Shapeways](https://www.shapeways.com/) or [3dHubs](https://www.3dhubs.com/).  I printed parts in black PLA, with 2mm layer height and no supports.  The top roll bar is designed to be printed upside down.   Remember that you need to print the adapters unless you have a "Magnet"
 
-I printed parts in black PLA, with .3mm layer height with a .5mm nozzle and no supports.  The top roll bar is designed to be printed upside down.
+I printed parts in black PLA, with .3mm layer height with a .5mm nozzle and no supports.  The top roll bar is designed to be printed upside down.  
 
 
 &nbsp;
@@ -147,7 +142,7 @@
 ![donkey](../assets/build_hardware/4b.PNG)
 
 &nbsp;
-### Step 5: Attach Raspberry Pi to 3D Printed bottom plate.
+### Step 5: Attach Raspberry Pi to 3D Printed bottom plate.  
 Before you start, now is a good time to insert the already flashed SD card and bench test the electronics.  Once that is done, attaching the Raspberry Pi and Servo is as simple as running screws through the board into the screw bosses on the top plate.  The M2.5x12mm screws should be the perfect length to go through the board, the plastic and still have room for a washer.  The “cap” part of the screw should be facing up and the nut should be on the bottom of the top plate.  The ethernet and USB ports should face forward.  This is important as it gives you access to the SD card and makes the camera ribbon cable line up properly.
 
 Attach the USB battery to the underside of the printed bottom plate using cable ties or velcro.
@@ -174,7 +169,7 @@
 &nbsp;
 ### Step 7: Put it all together
 *** Note if you have a Desert Monster Chassis see 7B section below ***
-The final steps are straightforward.  First attach the roll bar assembly to the car.  This is done using the same pins that came with the vehicle.
+The final steps are straightforward.  First attach the roll bar assembly to the car.  This is done using the same pins that came with the vehicle.  
 
 ![donkey](../assets/build_hardware/7a.PNG)
 
